"""Python bindings for 2D covariance bounds"""

from typing import Any, Tuple

import torch
from jaxtyping import Float
from torch import Tensor
from torch.autograd import Function

import diff_rast.cuda as _C


class ComputeCov2dBounds(Function):
    """Computes bounds of 2D covariance matrix

    Args:
        cov2d (Tensor): input cov2d of size  (batch, 3) of upper triangular 2D covariance values

    Returns:
<<<<<<< HEAD
        conic (Tensor): conic parameters for 2D gaussian.
        radii (Tensor): radii of 2D gaussian projections.
=======
        A tuple of {Tensor, Tensor}:

        - **conic** (Tensor): conic parameters for 2D gaussian.
        - **radii** (Tensor): radii of 2D gaussian projections.
>>>>>>> 510495d6
    """

    @staticmethod
    def forward(
        ctx, cov2d: Float[Tensor, "batch 3"]
    ) -> Tuple[Float[Tensor, "batch_conics 3"], Float[Tensor, "batch_radii 1"]]:
        assert (
            cov2d.shape[-1] == 3
        ), f"Expected input cov2d to be of shape (*batch, 3) (upper triangular values), but got {tuple(cov2d.shape)}"
        num_pts = cov2d.shape[0]
        assert num_pts > 0
        conic, radius = _C.compute_cov2d_bounds_forward(
            num_pts, cov2d.contiguous().cuda()
        )
        return (conic, radius)

    @staticmethod
    def backward(ctx: Any, *grad_outputs: Any) -> Any:
        raise NotImplementedError<|MERGE_RESOLUTION|>--- conflicted
+++ resolved
@@ -17,15 +17,10 @@
         cov2d (Tensor): input cov2d of size  (batch, 3) of upper triangular 2D covariance values
 
     Returns:
-<<<<<<< HEAD
-        conic (Tensor): conic parameters for 2D gaussian.
-        radii (Tensor): radii of 2D gaussian projections.
-=======
         A tuple of {Tensor, Tensor}:
 
         - **conic** (Tensor): conic parameters for 2D gaussian.
         - **radii** (Tensor): radii of 2D gaussian projections.
->>>>>>> 510495d6
     """
 
     @staticmethod
