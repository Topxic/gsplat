--- conflicted
+++ resolved
@@ -234,15 +234,9 @@
     return p_view, p_view[..., 2] < clip_thresh
 
 
-<<<<<<< HEAD
-def get_tile_bbox(pix_center, pix_radius, tile_bounds, block_size):
-    tile_size = torch.tensor(
-        [block_size, block_size], dtype=torch.float32, device=pix_center.device
-=======
 def get_tile_bbox(pix_center, pix_radius, tile_bounds, block_width):
     tile_size = torch.tensor(
         [block_width, block_width], dtype=torch.float32, device=pix_center.device
->>>>>>> 10bc1d0c
     )
     tile_center = pix_center / tile_size
     tile_radius = pix_radius[..., None] / tile_size
@@ -275,21 +269,12 @@
     fullmat,
     intrins,
     img_size,
-<<<<<<< HEAD
-    block_size,
-    clip_thresh=0.01,
-):
-    tile_bounds = (
-        (img_size[0] + block_size - 1) // block_size,
-        (img_size[1] + block_size - 1) // block_size,
-=======
     block_width,
     clip_thresh=0.01,
 ):
     tile_bounds = (
         (img_size[0] + block_width - 1) // block_width,
         (img_size[1] + block_width - 1) // block_width,
->>>>>>> 10bc1d0c
         1,
     )
     fx, fy, cx, cy = intrins
@@ -302,11 +287,7 @@
     )
     conic, radius, det_valid = compute_cov2d_bounds(cov2d)
     xys = project_pix(fullmat, means3d, img_size, (cx, cy))
-<<<<<<< HEAD
-    tile_min, tile_max = get_tile_bbox(xys, radius, tile_bounds, block_size)
-=======
     tile_min, tile_max = get_tile_bbox(xys, radius, tile_bounds, block_width)
->>>>>>> 10bc1d0c
     tile_area = (tile_max[..., 0] - tile_min[..., 0]) * (
         tile_max[..., 1] - tile_min[..., 1]
     )
@@ -343,11 +324,7 @@
 
 
 def map_gaussian_to_intersects(
-<<<<<<< HEAD
-    num_points, xys, depths, radii, cum_tiles_hit, tile_bounds, block_size
-=======
     num_points, xys, depths, radii, cum_tiles_hit, tile_bounds, block_width
->>>>>>> 10bc1d0c
 ):
     num_intersects = cum_tiles_hit[-1]
     isect_ids = torch.zeros(num_intersects, dtype=torch.int64, device=xys.device)
@@ -358,11 +335,7 @@
             break
 
         tile_min, tile_max = get_tile_bbox(
-<<<<<<< HEAD
-            xys[idx], radii[idx], tile_bounds, block_size
-=======
             xys[idx], radii[idx], tile_bounds, block_width
->>>>>>> 10bc1d0c
         )
 
         cur_idx = 0 if idx == 0 else cum_tiles_hit[idx - 1].item()
